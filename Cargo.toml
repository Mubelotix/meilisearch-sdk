--- conflicted
+++ resolved
@@ -27,11 +27,8 @@
 
 [dev-dependencies]
 env_logger = "0.8"
-<<<<<<< HEAD
 futures-await-test = "0.3"
 futures = "0.3"
-=======
-tokio = { version = "0.2", features = ["macros"] }
 
 # The following dependencies are required for examples
 wasm-bindgen = "0.2"
@@ -43,5 +40,4 @@
 [[example]]
 name = "web_app"
 crate-type = ["cdylib", "rlib"]
-path = "examples/web_app/src/lib.rs"
->>>>>>> 80398feb
+path = "examples/web_app/src/lib.rs"